#!/usr/bin/env python3
"""
Rust for Linux Patch Monitor

A tool to monitor and analyze Rust for Linux patches from the kernel mailing list.
"""

import requests
import click
from datetime import datetime, timedelta
from dataclasses import dataclass
from typing import List, Dict, Optional
import re
import anthropic
import json


@dataclass
class PatchSeries:
    id: int
    name: str
    date: datetime
    submitter: Dict
    total: int
    patches: List[Dict]
    cover_letter: Optional[Dict]
    web_url: str


@dataclass
class Patch:
    id: int
    name: str
    date: datetime
    submitter: Dict
    content: str
    state: str
    web_url: str
    mbox_url: str


class PatchworkClient:
    def __init__(self, base_url="https://patchwork.kernel.org/api"):
        self.base_url = base_url
        self.session = requests.Session()

    def get_rust_for_linux_project_id(self):
        """Find the specific Rust for Linux project ID"""

        # Since rust-for-linux project exists but isn't in the API list,
        # try to access its API endpoint directly
        try:
            # Try to access the series API with the project string identifier
            test_response = self.session.get(f"{self.base_url}/series/?project=rust-for-linux&per_page=1")
            if test_response.status_code == 200:
                print("Found Rust for Linux project - using string identifier")
                return "rust-for-linux"  # Return string instead of numeric ID

            # Try to get all projects and search through them more thoroughly
            response = self.session.get(f"{self.base_url}/projects/")
            response.raise_for_status()

            projects = response.json()
            print(f"Searching through {len(projects)} projects for Rust for Linux...")

            # Look for any rust-related project
            for project in projects:
                name = project.get("name", "").lower()
                link_name = project.get("link_name", "").lower()

                # More comprehensive search
                if any(term in name for term in ["rust", "r4l"]) or any(term in link_name for term in ["rust", "r4l"]):
                    print(f"Found potential Rust project: {project.get('name')} (link: {project.get('link_name')})")
                    return project["id"]

            # If still not found, maybe it requires authentication or special access
            print("Rust for Linux project not accessible via public API.")
            print("The project exists at https://patchwork.kernel.org/project/rust-for-linux/list/")
            print("but may require authentication or have API access restrictions.")

        except Exception as e:
            print(f"Error accessing Rust for Linux project: {e}")

        raise ValueError("Rust for Linux project not accessible")

    def _is_series_applied(self, patches: List[Dict]) -> bool:
        """Use heuristics to determine if a patch series might be applied"""
        if not patches:
            return False

        # Check if the series data includes state information
        first_patch = patches[0]
        patch_name = first_patch.get("name", "").lower()

        # Common patterns that suggest a series might be applied:
        if "[git,pull]" in patch_name or "git pull" in patch_name:
            return True

        # Look for state information in the patch data
        states = []
        for patch in patches[:3]:  # Check first 3 patches
            state = patch.get("state")
            if state:
                states.append(state.lower())

        if states:
            # If we have state information, use it
            applied_states = {"accepted", "committed", "superseded"}
            applied_count = sum(1 for state in states if state in applied_states)

            # If majority are applied, consider series applied
            if applied_count > len(states) * 0.5:
                return True

        return False

    def get_recent_series(self, project_id, days: int = 90, include_applied: bool = False) -> List[PatchSeries]:
        """Get patch series from the Rust for Linux project in the last N days, optionally excluding applied series"""
        cutoff_date = datetime.now() - timedelta(days=days)

        params = {"project": project_id, "ordering": "-date", "per_page": 50}

        series_list = []
        page = 1
        applied_count = 0

        filter_text = "all patches" if include_applied else "PENDING patches"
        print(f"Searching Rust for Linux project for {filter_text} in last {days} days...")

        while True:
            params["page"] = page
            response = self.session.get(f"{self.base_url}/series/", params=params)
            response.raise_for_status()

            data = response.json()

            if not data:
                break

            for series_data in data:
                try:
                    series_date = datetime.fromisoformat(series_data["date"].replace("Z", "+00:00"))
                    # Convert to timezone-naive for comparison
                    if series_date.tzinfo:
                        series_date = series_date.replace(tzinfo=None)

                    if series_date < cutoff_date:
                        continue

                    # Handle missing or None submitter
                    submitter = series_data.get("submitter") or {}

                    # Check if the series has been applied by examining patch states
                    patches = series_data.get("patches", [])
                    if not include_applied and self._is_series_applied(patches):
                        applied_count += 1
                        continue  # Skip applied series

                    series = PatchSeries(
                        id=series_data["id"],
                        name=series_data.get("name", "Untitled"),
                        date=series_date,
                        submitter=submitter,
                        total=series_data.get("total", 0),
                        patches=patches,
                        cover_letter=series_data.get("cover_letter"),
                        web_url=series_data.get("web_url", ""),
                    )
                    series_list.append(series)
                except Exception:
                    # Skip series with data issues
                    continue

            if len(data) < 50:  # Last page
                break
            page += 1

        if not include_applied:
            print(f"Excluded {applied_count} applied patch series")
        return series_list

    def get_patch_content(self, patch_id: int) -> Patch:
        """Get detailed patch content including mbox"""
        response = self.session.get(f"{self.base_url}/patches/{patch_id}/")
        response.raise_for_status()

        patch_data = response.json()

        # Fetch mbox content
        mbox_response = self.session.get(patch_data["mbox"])
        mbox_response.raise_for_status()

        return Patch(
            id=patch_data["id"],
            name=patch_data["name"],
            date=datetime.fromisoformat(patch_data["date"].replace("Z", "+00:00")),
            submitter=patch_data["submitter"],
            content=mbox_response.text,
            state=patch_data["state"],
            web_url=patch_data["web_url"],
            mbox_url=patch_data["mbox"],
        )

    def get_patch_comments(self, patch_id: int) -> List[Dict]:
        """Get comments/discussion for a specific patch"""
        try:
            response = self.session.get(f"{self.base_url}/patches/{patch_id}/comments/")
            response.raise_for_status()
            return response.json()
        except Exception:
            return []  # Return empty list if comments can't be fetched


class ClaudeAnalyzer:
    def __init__(self, api_key: str):
        self.client = anthropic.Client(api_key=api_key)

    def _analyze_engagement(self, series: PatchSeries, patches: List[Patch]) -> Dict:
        """Analyze community engagement indicators from patches"""
        from datetime import datetime, timezone

        # Extract version information from series name
        version_match = re.search(r"\[?v(\d+)\]?", series.name, re.IGNORECASE)
        current_version = int(version_match.group(1)) if version_match else 1

        # Calculate days since posting
        now = datetime.now(timezone.utc)
        series_date = series.date.replace(tzinfo=timezone.utc) if series.date.tzinfo is None else series.date
        days_since_posting = (now - series_date).days

        # Extract sign-offs and endorsements from all patches
        endorsements = {
            "signed_off_by": [],
            "acked_by": [],
            "reviewed_by": [],
            "tested_by": [],
        }

        for patch in patches:

            # Find all endorsement lines
            for line in patch.content.split("\n"):
                line = line.strip()

                if line.lower().startswith("signed-off-by:"):
                    name = self._extract_name_from_line(line)
                    if name and name not in endorsements["signed_off_by"]:
                        endorsements["signed_off_by"].append(name)

                elif line.lower().startswith("acked-by:"):
                    name = self._extract_name_from_line(line)
                    if name and name not in endorsements["acked_by"]:
                        endorsements["acked_by"].append(name)

                elif line.lower().startswith("reviewed-by:"):
                    name = self._extract_name_from_line(line)
                    if name and name not in endorsements["reviewed_by"]:
                        endorsements["reviewed_by"].append(name)

                elif line.lower().startswith("tested-by:"):
                    name = self._extract_name_from_line(line)
                    if name and name not in endorsements["tested_by"]:
                        endorsements["tested_by"].append(name)

        return {
            "version": current_version,
            "days_since_posting": days_since_posting,
            "endorsements": endorsements,
        }

    def _extract_name_from_line(self, line: str) -> str:
        """Extract name from endorsement line like 'Acked-by: John Doe <john@example.com>'"""

        # Remove the prefix (e.g., "Acked-by: ")
        colon_index = line.find(":")
        if colon_index == -1:
            return ""

        name_part = line[colon_index + 1 :].strip()

        # Extract name before email if present
        email_match = re.search(r"<[^>]+>", name_part)
        if email_match:
            name = name_part[: email_match.start()].strip()
        else:
            name = name_part

        return name

    def analyze_patchset(
        self,
        series: PatchSeries,
        patches: List[Patch],
        client=None,
        include_comments: bool = True,
        max_patches: int = 5,
        max_patch_chars: int = 3000,
    ) -> str:
        """Generate comprehensive analysis of a patchset with community feedback"""
        from datetime import datetime, timezone

        # Extract engagement metrics
        engagement_data = self._analyze_engagement(series, patches)

        # Build structured XML-like context
        patches_xml = []

        for i, patch in enumerate(patches[:max_patches]):
            patch_xml = f"""    <patch id="{i+1}" name="{patch.name}">
      <content>
{patch.content[:max_patch_chars]}
      </content>"""

            # Fetch and include comments if requested
            if include_comments and client:
                comments = client.get_patch_comments(patch.id)
                if comments:
                    comments_xml = []
                    for j, comment in enumerate(comments[:3]):  # Limit to 3 comments per patch
                        submitter_name = comment.get("submitter", {}).get("name", "Unknown")
                        comment_date = comment.get("date", "Unknown")[:10]  # Just the date part
                        comment_content = comment.get("content", "")[:1500]  # Limit comment length

                        comment_xml = f"""        <comment author="{submitter_name}" date="{comment_date}">
{comment_content}
        </comment>"""
                        comments_xml.append(comment_xml)

                    patch_xml += f"""
      <comments>
{chr(10).join(comments_xml)}
      </comments>"""
                else:
                    patch_xml += """
      <comments>
        <!-- No comments found for this patch -->
      </comments>"""
            else:
                patch_xml += """
      <comments>
        <!-- Comments not fetched (--no-comments flag used) -->
      </comments>"""

            patch_xml += """
    </patch>"""
            patches_xml.append(patch_xml)

        # Count total comments and find most recent activity
        total_comments = 0
        most_recent_activity = series.date

        for i, patch in enumerate(patches[:max_patches]):
            if include_comments and client:
                comments = client.get_patch_comments(patch.id)
                total_comments += len(comments)

                # Track most recent comment date
                for comment in comments:
                    try:
                        comment_date = datetime.fromisoformat(comment.get("date", "").replace("Z", "+00:00"))
                        if comment_date > most_recent_activity:
                            most_recent_activity = comment_date
                    except Exception:
                        pass

        # Calculate days since last activity
        now = datetime.now(timezone.utc)
        last_activity = (
            most_recent_activity.replace(tzinfo=timezone.utc)
            if most_recent_activity.tzinfo is None
            else most_recent_activity
        )
        days_since_last_activity = (now - last_activity).days

        # Build engagement analysis XML
        engagement_xml = f"""  <engagement_analysis>
    <version_info>
      <current_version>{engagement_data['version']}</current_version>
      <days_since_posting>{engagement_data['days_since_posting']}</days_since_posting>
    </version_info>
    <endorsements>
      <signed_off_by count="{len(engagement_data['endorsements']['signed_off_by'])}">{
          ', '.join(engagement_data['endorsements']['signed_off_by'][:5])
      }</signed_off_by>
      <acked_by count="{len(engagement_data['endorsements']['acked_by'])}">{
          ', '.join(engagement_data['endorsements']['acked_by'][:5])
      }</acked_by>
      <reviewed_by count="{len(engagement_data['endorsements']['reviewed_by'])}">{
          ', '.join(engagement_data['endorsements']['reviewed_by'][:5])
      }</reviewed_by>
      <tested_by count="{len(engagement_data['endorsements']['tested_by'])}">{
          ', '.join(engagement_data['endorsements']['tested_by'][:5])
      }</tested_by>
    </endorsements>
    <activity_indicators>
      <comment_count>{total_comments}</comment_count>
      <days_since_last_activity>{days_since_last_activity}</days_since_last_activity>
    </activity_indicators>
  </engagement_analysis>"""

        # Build the structured XML context
        analysis_context = f"""<patchset>
  <metadata>
    <title>{series.name}</title>
    <author name="{series.submitter.get('name', 'Unknown')}" email="{series.submitter.get('email', '')}"/>
    <date>{series.date.strftime('%Y-%m-%d')}</date>
    <total_patches>{series.total}</total_patches>
    <analyzed_patches>{min(len(patches), max_patches)}</analyzed_patches>
    <patchwork_url>{series.web_url}</patchwork_url>
  </metadata>

{engagement_xml}

  <patches>
{chr(10).join(patches_xml)}
  </patches>
</patchset>"""

        prompt = f"""
        Analyze this Rust for Linux kernel patchset and provide a comprehensive markdown report.

        {analysis_context}

<analysis_request>
  <output_format>markdown</output_format>
  <target_audience>Director of Engineering familiar with Linux kernel development and Rust-for-Linux strategy,
  but potentially unfamiliar with specific subsystems</target_audience>

  <role>You are a technical adviser providing succinct executive briefings. The director needs to understand
  what matters, why it matters, and be able to explain it to stakeholders. Assume deep kernel knowledge but
  explain subsystem-specific details.</role>

  <engagement_guidance>
    <status_indicators>
      - High version (v5+) + recent + many acks = "Ready for merge"
      - Recent high version + endorsements + minimal discussion = "Mature/stable"
      - Old posting (30+ days) + no acks + no activity = "Stalled"
      - Recent v1 + active discussion = "Early development"
      - Quality concerns in comments = "Needs attention"
    </status_indicators>
  </engagement_guidance>

  <format_requirements>
    <structure>
      # Executive Brief: {series.name}

      **Status**: [Ready for merge | Under review | Stalled | Quality concerns | Strategic development]
      **Significance**: [Major advance | Incremental improvement | Bug fix | Infrastructure | Experiment]

      ## What & Why
      [2-3 sentences: what this does and why it matters to Rust-for-Linux]

      ## Technical Context (expand if subsystem explanation needed)
      [Subsystem-specific details, architecture differences, interaction with existing C code]

      ## Issues & Conflicts (only if present)
      [Problems requiring director attention: quality concerns, community conflicts, blocking issues]

      ## Stakeholder Summary (if strategically significant)
      [Key talking points for external discussions]
    </structure>

    <guidelines>
      - Skip sections that don't contain meaningful information
      - Focus on what requires director attention or stakeholder communication
      - Be succinct except in Technical Context where detail helps
      - Highlight strategic advances in Rust-for-Linux adoption
      - Flag quality issues, conflicts, or unusual patterns
    </guidelines>
  </format_requirements>
</analysis_request>

Provide an executive brief following the structure above, including only sections with meaningful content.
        """

        response = self.client.messages.create(
            model="claude-sonnet-4-20250514",
            max_tokens=4000,
            messages=[{"role": "user", "content": prompt}],
        )

        return response.content[0].text


@click.group()
def cli():
    """Rust for Linux Patch Monitor"""
    pass


@cli.command()
def list_projects():
    """List all available projects to find the correct one"""
    client = PatchworkClient()

    response = client.session.get(f"{client.base_url}/projects/")
    response.raise_for_status()
    projects = response.json()

    click.echo("All available projects on this Patchwork instance:\n")
    for i, project in enumerate(projects, 1):
        name = project.get("name", "Unknown")
        link_name = project.get("link_name", "Unknown")
        click.echo(f"{i:3d}. {name}")
        click.echo(f"     Link: {link_name}")
        click.echo()


@cli.command()
@click.option("--days", default=90, help="Days to look back for patches")
def debug_recent(days):
    """Debug: show recent patch series titles to find naming patterns"""
    client = PatchworkClient()

    params = {"ordering": "-date", "per_page": 20}

    response = client.session.get(f"{client.base_url}/series/", params=params)
    response.raise_for_status()
    data = response.json()

    click.echo("Recent patch series (showing titles for debugging):\n")
    for i, series in enumerate(data[:20], 1):
        click.echo(f"{i:2d}. {series['name']}")
        click.echo(f"    Date: {series['date'][:10]} | Project: {series.get('project', {}).get('name', 'Unknown')}")
        click.echo()


@cli.command()
@click.option("--days", default=90, help="Days to look back for patches")
@click.option("--include-applied", is_flag=True, help="Include already applied patch series")
@click.option("--claude-key", envvar="ANTHROPIC_API_KEY", help="Claude API key")
def list_patches(days, include_applied, claude_key):
    """List recent Rust for Linux patch series"""
    client = PatchworkClient()

    try:
        project_id = client.get_rust_for_linux_project_id()
        series_list = client.get_recent_series(project_id, days, include_applied)

        click.echo(f"Found {len(series_list)} patch series in the last {days} days:\n")

        for i, series in enumerate(series_list, 1):
            click.echo(f"{i:2d}. {series.name}")
            submitter_name = series.submitter.get("name", "Unknown") if series.submitter else "Unknown"
            click.echo(f"    By: {submitter_name} on {series.date.strftime('%Y-%m-%d')}")
            click.echo(f"    Patches: {series.total} | URL: {series.web_url}")
            click.echo()

    except Exception as e:
        click.echo(f"Error: {e}", err=True)


@cli.command()
@click.option("--days", default=90, help="Days to look back for patches")
@click.option("--include-applied", is_flag=True, help="Include already applied patch series")
@click.option("--no-comments", is_flag=True, help="Skip fetching community comments (faster)")
@click.option("--max-patches", default=5, help="Maximum number of patches to analyze")
@click.option("--claude-key", envvar="ANTHROPIC_API_KEY", help="Claude API key")
@click.option("--output", "-o", help="Output file for the report")
def analyze(days, include_applied, no_comments, max_patches, claude_key, output):
    """Analyze a specific patch series"""
    if not claude_key:
        click.echo("Error: Claude API key is required for analysis.", err=True)
        click.echo(
            "Either set the ANTHROPIC_API_KEY environment variable or use --claude-key",
            err=True,
        )
        return

    client = PatchworkClient()
    analyzer = ClaudeAnalyzer(claude_key)

    try:
        project_id = client.get_rust_for_linux_project_id()
        series_list = client.get_recent_series(project_id, days, include_applied)

        if not series_list:
            click.echo("No recent patch series found")
            return

        # Display series for selection
        click.echo("Select a patch series to analyze:\n")
        for i, series in enumerate(series_list, 1):
            click.echo(f"{i:2d}. {series.name}")
            submitter_name = series.submitter.get("name", "Unknown") if series.submitter else "Unknown"
            click.echo(f"    By: {submitter_name} on {series.date.strftime('%Y-%m-%d')}")
            click.echo()

        selection = click.prompt("Enter series number", type=int)

        if selection < 1 or selection > len(series_list):
            click.echo("Invalid selection")
            return

        selected_series = series_list[selection - 1]

        # Fetch patch details
        click.echo(f"Fetching patches for: {selected_series.name}")
        patches = []

        for patch_info in selected_series.patches:
            patch = client.get_patch_content(patch_info["id"])
            patches.append(patch)

        # Analyze with Claude
        include_comments = not no_comments
        if include_comments:
            click.echo("Analyzing patchset with Claude (including community feedback)...")
        else:
            click.echo("Analyzing patchset with Claude (patch content only)...")

        analysis = analyzer.analyze_patchset(
            selected_series,
            patches,
            client=client,
            include_comments=include_comments,
            max_patches=max_patches,
        )

        if output:
            with open(output, "w") as f:
                f.write(analysis)
            click.echo(f"Analysis saved to {output}")
        else:
            click.echo("\n" + "=" * 80 + "\n")
            click.echo(analysis)

    except Exception as e:
        click.echo(f"Error: {e}", err=True)


@cli.command()
@click.option("--days", default=14, help="Days to look back for patches")
@click.option("--max-series", default=10, help="Maximum number of series to analyze")
@click.option("--output-dir", default="reports", help="Output directory for reports")
@click.option("--claude-key", envvar="ANTHROPIC_API_KEY", help="Claude API key")
@click.option("--no-comments", is_flag=True, help="Skip community comments (faster)")
@click.option("--summary-report", is_flag=True, help="Generate combined summary report")
@click.option("--max-patches", default=5, help="Maximum patches per series")
def analyze_bulk(days, max_series, output_dir, claude_key, no_comments, summary_report, max_patches):
    """Analyze multiple recent patch series in batch"""
    if not claude_key:
        click.echo("Error: Claude API key is required for analysis.", err=True)
        click.echo(
            "Either set the ANTHROPIC_API_KEY environment variable or use --claude-key",
            err=True,
        )
        return

    import os
    from pathlib import Path
<<<<<<< HEAD
    
=======

>>>>>>> 1cdba51f
    client = PatchworkClient()
    analyzer = ClaudeAnalyzer(claude_key)

    try:
        project_id = client.get_rust_for_linux_project_id()
        series_list = client.get_recent_series(project_id, days, include_applied=False)

        if not series_list:
            click.echo("No recent patch series found")
            return

        # Sort by date (newest first) and limit series to analyze
        series_list.sort(key=lambda x: x.date, reverse=True)
        series_to_analyze = series_list[:max_series]
<<<<<<< HEAD
        
        click.echo(f"Found {len(series_list)} recent series, analyzing top {len(series_to_analyze)}")
        
=======

        click.echo(f"Found {len(series_list)} recent series, analyzing top {len(series_to_analyze)}")

>>>>>>> 1cdba51f
        # Create output directory
        output_path = Path(output_dir)
        timestamp_dir = output_path / datetime.now().strftime("%Y-%m-%d")
        timestamp_dir.mkdir(parents=True, exist_ok=True)
<<<<<<< HEAD
        
        # Track results for summary and web export
        analysis_results = []
        failed_analyses = []
        
        # Process each series
        for i, series in enumerate(series_to_analyze, 1):
            click.echo(f"\n[{i}/{len(series_to_analyze)}] Analyzing: {series.name}")
            
=======

        # Track results for summary and web export
        analysis_results = []
        failed_analyses = []

        # Process each series
        for i, series in enumerate(series_to_analyze, 1):
            click.echo(f"\n[{i}/{len(series_to_analyze)}] Analyzing: {series.name}")

>>>>>>> 1cdba51f
            try:
                # Fetch patches
                click.echo("  Fetching patches...")
                patches = []
                for patch_info in series.patches[:max_patches]:
                    try:
                        patch = client.get_patch_content(patch_info["id"])
                        patches.append(patch)
                    except Exception as e:
                        click.echo(f"    Warning: Failed to fetch patch {patch_info['id']}: {e}")
                        continue
<<<<<<< HEAD
                
=======

>>>>>>> 1cdba51f
                if not patches:
                    click.echo("  Error: No patches could be fetched")
                    failed_analyses.append((series, "No patches available"))
                    continue
<<<<<<< HEAD
                
                # Analyze with Claude
                include_comments = not no_comments
                click.echo(f"  Analyzing with Claude ({len(patches)} patches)...")
                
=======

                # Analyze with Claude
                include_comments = not no_comments
                click.echo(f"  Analyzing with Claude ({len(patches)} patches)...")

>>>>>>> 1cdba51f
                analysis = analyzer.analyze_patchset(
                    series,
                    patches,
                    client=client,
                    include_comments=include_comments,
                    max_patches=max_patches,
                )
<<<<<<< HEAD
                
=======

>>>>>>> 1cdba51f
                # Save individual analysis
                filename = f"series-{series.id}.md"
                filepath = timestamp_dir / filename
                with open(filepath, "w") as f:
                    f.write(f"# Analysis: {series.name}\n\n")
                    f.write(f"**Generated**: {datetime.now().strftime('%Y-%m-%d %H:%M:%S')}\n")
                    f.write(f"**Series ID**: {series.id}\n")
                    f.write(f"**Author**: {series.submitter.get('name', 'Unknown')}\n")
                    f.write(f"**Date**: {series.date.strftime('%Y-%m-%d')}\n")
                    f.write(f"**Patches**: {series.total}\n")
                    f.write(f"**Patchwork URL**: {series.web_url}\n\n")
                    f.write("---\n\n")
                    f.write(analysis)
<<<<<<< HEAD
                
                # Store for summary and web export
                analysis_results.append({
                    'series': series,
                    'analysis': analysis,
                    'patches': patches,
                    'filepath': str(filepath)
                })
                
                click.echo(f"  ✓ Saved to {filepath}")
                
=======

                # Store for summary and web export
                analysis_results.append(
                    {"series": series, "analysis": analysis, "patches": patches, "filepath": str(filepath)}
                )

                click.echo(f"  ✓ Saved to {filepath}")

>>>>>>> 1cdba51f
            except Exception as e:
                click.echo(f"  ✗ Failed: {e}")
                failed_analyses.append((series, str(e)))
                continue
<<<<<<< HEAD
        
        # Generate summary report if requested
        if summary_report:
            click.echo(f"\nGenerating summary report...")
            summary_path = timestamp_dir / "summary.md"
            
            with open(summary_path, "w") as f:
                f.write(f"# Rust for Linux Patch Analysis Summary\n\n")
                f.write(f"**Generated**: {datetime.now().strftime('%Y-%m-%d %H:%M:%S')}\n")
                f.write(f"**Period**: Last {days} days\n")
                f.write(f"**Analyzed**: {len(analysis_results)}/{len(series_to_analyze)} series\n\n")
                
                if failed_analyses:
                    f.write(f"## Failed Analyses ({len(failed_analyses)})\n\n")
                    for series, error in failed_analyses:
                        f.write(f"- **{series.name}**: {error}\n")
                    f.write("\n")
                
                f.write(f"## Successful Analyses ({len(analysis_results)})\n\n")
                for result in analysis_results:
                    series = result['series']
=======

        # Generate summary report if requested
        if summary_report:
            click.echo("\nGenerating summary report...")
            summary_path = timestamp_dir / "summary.md"

            with open(summary_path, "w") as f:
                f.write("# Rust for Linux Patch Analysis Summary\n\n")
                f.write(f"**Generated**: {datetime.now().strftime('%Y-%m-%d %H:%M:%S')}\n")
                f.write(f"**Period**: Last {days} days\n")
                f.write(f"**Analyzed**: {len(analysis_results)}/{len(series_to_analyze)} series\n\n")

                if failed_analyses:
                    f.write("## Failed Analyses ({})\n\n".format(len(failed_analyses)))
                    for series, error in failed_analyses:
                        f.write(f"- **{series.name}**: {error}\n")
                    f.write("\n")

                f.write("## Successful Analyses ({})\n\n".format(len(analysis_results)))
                for result in analysis_results:
                    series = result["series"]
>>>>>>> 1cdba51f
                    f.write(f"### {series.name}\n\n")
                    f.write(f"- **Author**: {series.submitter.get('name', 'Unknown')}\n")
                    f.write(f"- **Date**: {series.date.strftime('%Y-%m-%d')}\n")
                    f.write(f"- **Patches**: {series.total}\n")
                    f.write(f"- **Report**: [{result['filepath']}]({os.path.basename(result['filepath'])})\n")
                    f.write(f"- **Patchwork**: {series.web_url}\n\n")
<<<<<<< HEAD
            
            click.echo(f"✓ Summary saved to {summary_path}")
        
        # Auto-generate web UI data
        click.echo(f"\nGenerating web UI data...")
        web_data_path = Path("web-ui/src/data/patches.json")
        
=======

            click.echo(f"✓ Summary saved to {summary_path}")

        # Auto-generate web UI data
        click.echo("\nGenerating web UI data...")
        web_data_path = Path("web-ui/src/data/patches.json")

>>>>>>> 1cdba51f
        # Create enhanced export data with analysis summaries
        export_data = {
            "metadata": {
                "generated_at": datetime.now().isoformat(),
                "project": "rust-for-linux",
                "days_back": days,
                "include_applied": False,
                "total_series": len(analysis_results),
<<<<<<< HEAD
                "analysis_method": "claude_bulk"
            },
            "patch_series": []
        }
        
        for result in analysis_results:
            series = result['series']
            patches = result['patches']
            
            # Get engagement analysis
            engagement = analyzer._analyze_engagement(series, patches)
            
            # Extract key insights from Claude analysis (simplified)
            analysis_text = result['analysis']
=======
                "analysis_method": "claude_bulk",
            },
            "patch_series": [],
        }

        for result in analysis_results:
            series = result["series"]
            patches = result["patches"]

            # Get engagement analysis
            engagement = analyzer._analyze_engagement(series, patches)

            # Extract key insights from Claude analysis (simplified)
            analysis_text = result["analysis"]
>>>>>>> 1cdba51f
            status = "Under Review"  # Default
            if "ready" in analysis_text.lower():
                status = "Ready"
            elif "stall" in analysis_text.lower():
                status = "Stalled"
            elif "strategic" in analysis_text.lower():
                status = "Strategic Development"
<<<<<<< HEAD
            
=======

>>>>>>> 1cdba51f
            series_data = {
                "id": series.id,
                "name": series.name,
                "date": series.date.isoformat(),
                "submitter": {
                    "name": series.submitter.get("name", "Unknown") if series.submitter else "Unknown",
<<<<<<< HEAD
                    "email": series.submitter.get("email", "") if series.submitter else ""
=======
                    "email": series.submitter.get("email", "") if series.submitter else "",
>>>>>>> 1cdba51f
                },
                "total_patches": series.total,
                "web_url": series.web_url,
                "engagement": {
                    "version": engagement["version"],
<<<<<<< HEAD
                    "days_since_posting": engagement["days_since_posting"], 
=======
                    "days_since_posting": engagement["days_since_posting"],
>>>>>>> 1cdba51f
                    "endorsements": {
                        "signed_off_by": len(engagement["endorsements"]["signed_off_by"]),
                        "acked_by": len(engagement["endorsements"]["acked_by"]),
                        "reviewed_by": len(engagement["endorsements"]["reviewed_by"]),
<<<<<<< HEAD
                        "tested_by": len(engagement["endorsements"]["tested_by"])
                    }
=======
                        "tested_by": len(engagement["endorsements"]["tested_by"]),
                    },
>>>>>>> 1cdba51f
                },
                "analysis": {
                    "status": status,
                    "significance": "Generated by Claude analysis",
                    "summary": analysis_text,
                    "technical_context": "See detailed analysis report",
<<<<<<< HEAD
                    "patches": [{"id": i+1, "name": f"Patch {i+1}", "description": "See full report"} for i in range(min(3, len(patches)))],
                    "issues": []
                }
            }
            export_data["patch_series"].append(series_data)
        
        # Ensure web-ui directory exists
        web_data_path.parent.mkdir(parents=True, exist_ok=True)
        
        with open(web_data_path, "w") as f:
            json.dump(export_data, f, indent=2, default=str)
            
        click.echo(f"✓ Web UI data saved to {web_data_path}")
        
        # Final summary
        click.echo(f"\n🎉 Bulk analysis complete!")
=======
                    "patches": [
                        {"id": i + 1, "name": f"Patch {i+1}", "description": "See full report"}
                        for i in range(min(3, len(patches)))
                    ],
                    "issues": [],
                },
            }
            export_data["patch_series"].append(series_data)

        # Ensure web-ui directory exists
        web_data_path.parent.mkdir(parents=True, exist_ok=True)

        with open(web_data_path, "w") as f:
            json.dump(export_data, f, indent=2, default=str)

        click.echo(f"✓ Web UI data saved to {web_data_path}")

        # Final summary
        click.echo("\n🎉 Bulk analysis complete!")
>>>>>>> 1cdba51f
        click.echo(f"✓ Analyzed: {len(analysis_results)}/{len(series_to_analyze)} series")
        click.echo(f"✗ Failed: {len(failed_analyses)} series")
        click.echo(f"📁 Reports: {timestamp_dir}")
        click.echo(f"🌐 Web UI: {web_data_path}")

    except Exception as e:
        click.echo(f"Error: {e}", err=True)


@cli.command()
@click.option("--days", default=90, help="Days to look back for patches")
@click.option("--include-applied", is_flag=True, help="Include already applied patch series")
@click.option("--output", "-o", required=True, help="Output JSON file")
def export_json(days, include_applied, output):
    """Export patch data as JSON for web UI consumption"""
    client = PatchworkClient()
<<<<<<< HEAD
    
    try:
        project_id = client.get_rust_for_linux_project_id()
        series_list = client.get_recent_series(project_id, days, include_applied)
        
        if not series_list:
            click.echo("No recent patch series found")
            return
            
=======

    try:
        project_id = client.get_rust_for_linux_project_id()
        series_list = client.get_recent_series(project_id, days, include_applied)

        if not series_list:
            click.echo("No recent patch series found")
            return

>>>>>>> 1cdba51f
        # Convert series data to JSON-serializable format
        export_data = {
            "metadata": {
                "generated_at": datetime.now().isoformat(),
                "project": "rust-for-linux",
                "days_back": days,
                "include_applied": include_applied,
<<<<<<< HEAD
                "total_series": len(series_list)
            },
            "patch_series": []
        }
        
        click.echo(f"Exporting {len(series_list)} patch series...")
        
=======
                "total_series": len(series_list),
            },
            "patch_series": [],
        }

        click.echo(f"Exporting {len(series_list)} patch series...")

>>>>>>> 1cdba51f
        for series in series_list:
            # Get engagement analysis for each series
            analyzer = ClaudeAnalyzer("dummy-key")  # Just for analysis function
            try:
                # Get first few patches for analysis
                patches = []
                for patch_ref in series.patches[:3]:  # Limit to first 3 patches
                    try:
                        patch = client.get_patch_content(patch_ref["id"])
                        patches.append(patch)
<<<<<<< HEAD
                    except:
                        continue  # Skip failed patches
                
                engagement = analyzer._analyze_engagement(series, patches)
            except:
                engagement = {
                    "version": 1,
                    "days_since_posting": 0,
                    "endorsements": {"signed_off_by": [], "acked_by": [], "reviewed_by": [], "tested_by": []}
                }
            
=======
                    except Exception:
                        continue  # Skip failed patches

                engagement = analyzer._analyze_engagement(series, patches)
            except Exception:
                engagement = {
                    "version": 1,
                    "days_since_posting": 0,
                    "endorsements": {"signed_off_by": [], "acked_by": [], "reviewed_by": [], "tested_by": []},
                }

>>>>>>> 1cdba51f
            series_data = {
                "id": series.id,
                "name": series.name,
                "date": series.date.isoformat(),
                "submitter": {
                    "name": series.submitter.get("name", "Unknown") if series.submitter else "Unknown",
<<<<<<< HEAD
                    "email": series.submitter.get("email", "") if series.submitter else ""
=======
                    "email": series.submitter.get("email", "") if series.submitter else "",
>>>>>>> 1cdba51f
                },
                "total_patches": series.total,
                "web_url": series.web_url,
                "engagement": {
                    "version": engagement["version"],
<<<<<<< HEAD
                    "days_since_posting": engagement["days_since_posting"], 
=======
                    "days_since_posting": engagement["days_since_posting"],
>>>>>>> 1cdba51f
                    "endorsements": {
                        "signed_off_by": len(engagement["endorsements"]["signed_off_by"]),
                        "acked_by": len(engagement["endorsements"]["acked_by"]),
                        "reviewed_by": len(engagement["endorsements"]["reviewed_by"]),
<<<<<<< HEAD
                        "tested_by": len(engagement["endorsements"]["tested_by"])
                    }
                }
            }
            export_data["patch_series"].append(series_data)
        
        # Write to JSON file
        with open(output, "w") as f:
            json.dump(export_data, f, indent=2, default=str)
            
        click.echo(f"Data exported to {output}")
        
=======
                        "tested_by": len(engagement["endorsements"]["tested_by"]),
                    },
                },
            }
            export_data["patch_series"].append(series_data)

        # Write to JSON file
        with open(output, "w") as f:
            json.dump(export_data, f, indent=2, default=str)

        click.echo(f"Data exported to {output}")

>>>>>>> 1cdba51f
    except Exception as e:
        click.echo(f"Error: {e}", err=True)


if __name__ == "__main__":
    cli()<|MERGE_RESOLUTION|>--- conflicted
+++ resolved
@@ -649,11 +649,7 @@
 
     import os
     from pathlib import Path
-<<<<<<< HEAD
-    
-=======
-
->>>>>>> 1cdba51f
+
     client = PatchworkClient()
     analyzer = ClaudeAnalyzer(claude_key)
 
@@ -668,40 +664,22 @@
         # Sort by date (newest first) and limit series to analyze
         series_list.sort(key=lambda x: x.date, reverse=True)
         series_to_analyze = series_list[:max_series]
-<<<<<<< HEAD
-        
+
         click.echo(f"Found {len(series_list)} recent series, analyzing top {len(series_to_analyze)}")
-        
-=======
-
-        click.echo(f"Found {len(series_list)} recent series, analyzing top {len(series_to_analyze)}")
-
->>>>>>> 1cdba51f
+
         # Create output directory
         output_path = Path(output_dir)
         timestamp_dir = output_path / datetime.now().strftime("%Y-%m-%d")
         timestamp_dir.mkdir(parents=True, exist_ok=True)
-<<<<<<< HEAD
-        
+
         # Track results for summary and web export
         analysis_results = []
         failed_analyses = []
-        
+
         # Process each series
         for i, series in enumerate(series_to_analyze, 1):
             click.echo(f"\n[{i}/{len(series_to_analyze)}] Analyzing: {series.name}")
-            
-=======
-
-        # Track results for summary and web export
-        analysis_results = []
-        failed_analyses = []
-
-        # Process each series
-        for i, series in enumerate(series_to_analyze, 1):
-            click.echo(f"\n[{i}/{len(series_to_analyze)}] Analyzing: {series.name}")
-
->>>>>>> 1cdba51f
+
             try:
                 # Fetch patches
                 click.echo("  Fetching patches...")
@@ -713,28 +691,16 @@
                     except Exception as e:
                         click.echo(f"    Warning: Failed to fetch patch {patch_info['id']}: {e}")
                         continue
-<<<<<<< HEAD
-                
-=======
-
->>>>>>> 1cdba51f
+
                 if not patches:
                     click.echo("  Error: No patches could be fetched")
                     failed_analyses.append((series, "No patches available"))
                     continue
-<<<<<<< HEAD
-                
+
                 # Analyze with Claude
                 include_comments = not no_comments
                 click.echo(f"  Analyzing with Claude ({len(patches)} patches)...")
-                
-=======
-
-                # Analyze with Claude
-                include_comments = not no_comments
-                click.echo(f"  Analyzing with Claude ({len(patches)} patches)...")
-
->>>>>>> 1cdba51f
+
                 analysis = analyzer.analyze_patchset(
                     series,
                     patches,
@@ -742,11 +708,7 @@
                     include_comments=include_comments,
                     max_patches=max_patches,
                 )
-<<<<<<< HEAD
-                
-=======
-
->>>>>>> 1cdba51f
+
                 # Save individual analysis
                 filename = f"series-{series.id}.md"
                 filepath = timestamp_dir / filename
@@ -760,19 +722,6 @@
                     f.write(f"**Patchwork URL**: {series.web_url}\n\n")
                     f.write("---\n\n")
                     f.write(analysis)
-<<<<<<< HEAD
-                
-                # Store for summary and web export
-                analysis_results.append({
-                    'series': series,
-                    'analysis': analysis,
-                    'patches': patches,
-                    'filepath': str(filepath)
-                })
-                
-                click.echo(f"  ✓ Saved to {filepath}")
-                
-=======
 
                 # Store for summary and web export
                 analysis_results.append(
@@ -781,34 +730,10 @@
 
                 click.echo(f"  ✓ Saved to {filepath}")
 
->>>>>>> 1cdba51f
             except Exception as e:
                 click.echo(f"  ✗ Failed: {e}")
                 failed_analyses.append((series, str(e)))
                 continue
-<<<<<<< HEAD
-        
-        # Generate summary report if requested
-        if summary_report:
-            click.echo(f"\nGenerating summary report...")
-            summary_path = timestamp_dir / "summary.md"
-            
-            with open(summary_path, "w") as f:
-                f.write(f"# Rust for Linux Patch Analysis Summary\n\n")
-                f.write(f"**Generated**: {datetime.now().strftime('%Y-%m-%d %H:%M:%S')}\n")
-                f.write(f"**Period**: Last {days} days\n")
-                f.write(f"**Analyzed**: {len(analysis_results)}/{len(series_to_analyze)} series\n\n")
-                
-                if failed_analyses:
-                    f.write(f"## Failed Analyses ({len(failed_analyses)})\n\n")
-                    for series, error in failed_analyses:
-                        f.write(f"- **{series.name}**: {error}\n")
-                    f.write("\n")
-                
-                f.write(f"## Successful Analyses ({len(analysis_results)})\n\n")
-                for result in analysis_results:
-                    series = result['series']
-=======
 
         # Generate summary report if requested
         if summary_report:
@@ -830,22 +755,12 @@
                 f.write("## Successful Analyses ({})\n\n".format(len(analysis_results)))
                 for result in analysis_results:
                     series = result["series"]
->>>>>>> 1cdba51f
                     f.write(f"### {series.name}\n\n")
                     f.write(f"- **Author**: {series.submitter.get('name', 'Unknown')}\n")
                     f.write(f"- **Date**: {series.date.strftime('%Y-%m-%d')}\n")
                     f.write(f"- **Patches**: {series.total}\n")
                     f.write(f"- **Report**: [{result['filepath']}]({os.path.basename(result['filepath'])})\n")
                     f.write(f"- **Patchwork**: {series.web_url}\n\n")
-<<<<<<< HEAD
-            
-            click.echo(f"✓ Summary saved to {summary_path}")
-        
-        # Auto-generate web UI data
-        click.echo(f"\nGenerating web UI data...")
-        web_data_path = Path("web-ui/src/data/patches.json")
-        
-=======
 
             click.echo(f"✓ Summary saved to {summary_path}")
 
@@ -853,7 +768,6 @@
         click.echo("\nGenerating web UI data...")
         web_data_path = Path("web-ui/src/data/patches.json")
 
->>>>>>> 1cdba51f
         # Create enhanced export data with analysis summaries
         export_data = {
             "metadata": {
@@ -862,22 +776,6 @@
                 "days_back": days,
                 "include_applied": False,
                 "total_series": len(analysis_results),
-<<<<<<< HEAD
-                "analysis_method": "claude_bulk"
-            },
-            "patch_series": []
-        }
-        
-        for result in analysis_results:
-            series = result['series']
-            patches = result['patches']
-            
-            # Get engagement analysis
-            engagement = analyzer._analyze_engagement(series, patches)
-            
-            # Extract key insights from Claude analysis (simplified)
-            analysis_text = result['analysis']
-=======
                 "analysis_method": "claude_bulk",
             },
             "patch_series": [],
@@ -892,7 +790,6 @@
 
             # Extract key insights from Claude analysis (simplified)
             analysis_text = result["analysis"]
->>>>>>> 1cdba51f
             status = "Under Review"  # Default
             if "ready" in analysis_text.lower():
                 status = "Ready"
@@ -900,67 +797,32 @@
                 status = "Stalled"
             elif "strategic" in analysis_text.lower():
                 status = "Strategic Development"
-<<<<<<< HEAD
-            
-=======
-
->>>>>>> 1cdba51f
+
             series_data = {
                 "id": series.id,
                 "name": series.name,
                 "date": series.date.isoformat(),
                 "submitter": {
                     "name": series.submitter.get("name", "Unknown") if series.submitter else "Unknown",
-<<<<<<< HEAD
-                    "email": series.submitter.get("email", "") if series.submitter else ""
-=======
                     "email": series.submitter.get("email", "") if series.submitter else "",
->>>>>>> 1cdba51f
                 },
                 "total_patches": series.total,
                 "web_url": series.web_url,
                 "engagement": {
                     "version": engagement["version"],
-<<<<<<< HEAD
-                    "days_since_posting": engagement["days_since_posting"], 
-=======
                     "days_since_posting": engagement["days_since_posting"],
->>>>>>> 1cdba51f
                     "endorsements": {
                         "signed_off_by": len(engagement["endorsements"]["signed_off_by"]),
                         "acked_by": len(engagement["endorsements"]["acked_by"]),
                         "reviewed_by": len(engagement["endorsements"]["reviewed_by"]),
-<<<<<<< HEAD
-                        "tested_by": len(engagement["endorsements"]["tested_by"])
-                    }
-=======
                         "tested_by": len(engagement["endorsements"]["tested_by"]),
                     },
->>>>>>> 1cdba51f
                 },
                 "analysis": {
                     "status": status,
                     "significance": "Generated by Claude analysis",
                     "summary": analysis_text,
                     "technical_context": "See detailed analysis report",
-<<<<<<< HEAD
-                    "patches": [{"id": i+1, "name": f"Patch {i+1}", "description": "See full report"} for i in range(min(3, len(patches)))],
-                    "issues": []
-                }
-            }
-            export_data["patch_series"].append(series_data)
-        
-        # Ensure web-ui directory exists
-        web_data_path.parent.mkdir(parents=True, exist_ok=True)
-        
-        with open(web_data_path, "w") as f:
-            json.dump(export_data, f, indent=2, default=str)
-            
-        click.echo(f"✓ Web UI data saved to {web_data_path}")
-        
-        # Final summary
-        click.echo(f"\n🎉 Bulk analysis complete!")
-=======
                     "patches": [
                         {"id": i + 1, "name": f"Patch {i+1}", "description": "See full report"}
                         for i in range(min(3, len(patches)))
@@ -980,7 +842,6 @@
 
         # Final summary
         click.echo("\n🎉 Bulk analysis complete!")
->>>>>>> 1cdba51f
         click.echo(f"✓ Analyzed: {len(analysis_results)}/{len(series_to_analyze)} series")
         click.echo(f"✗ Failed: {len(failed_analyses)} series")
         click.echo(f"📁 Reports: {timestamp_dir}")
@@ -997,27 +858,15 @@
 def export_json(days, include_applied, output):
     """Export patch data as JSON for web UI consumption"""
     client = PatchworkClient()
-<<<<<<< HEAD
-    
+
     try:
         project_id = client.get_rust_for_linux_project_id()
         series_list = client.get_recent_series(project_id, days, include_applied)
-        
+
         if not series_list:
             click.echo("No recent patch series found")
             return
-            
-=======
-
-    try:
-        project_id = client.get_rust_for_linux_project_id()
-        series_list = client.get_recent_series(project_id, days, include_applied)
-
-        if not series_list:
-            click.echo("No recent patch series found")
-            return
-
->>>>>>> 1cdba51f
+
         # Convert series data to JSON-serializable format
         export_data = {
             "metadata": {
@@ -1025,15 +874,6 @@
                 "project": "rust-for-linux",
                 "days_back": days,
                 "include_applied": include_applied,
-<<<<<<< HEAD
-                "total_series": len(series_list)
-            },
-            "patch_series": []
-        }
-        
-        click.echo(f"Exporting {len(series_list)} patch series...")
-        
-=======
                 "total_series": len(series_list),
             },
             "patch_series": [],
@@ -1041,7 +881,6 @@
 
         click.echo(f"Exporting {len(series_list)} patch series...")
 
->>>>>>> 1cdba51f
         for series in series_list:
             # Get engagement analysis for each series
             analyzer = ClaudeAnalyzer("dummy-key")  # Just for analysis function
@@ -1052,19 +891,6 @@
                     try:
                         patch = client.get_patch_content(patch_ref["id"])
                         patches.append(patch)
-<<<<<<< HEAD
-                    except:
-                        continue  # Skip failed patches
-                
-                engagement = analyzer._analyze_engagement(series, patches)
-            except:
-                engagement = {
-                    "version": 1,
-                    "days_since_posting": 0,
-                    "endorsements": {"signed_off_by": [], "acked_by": [], "reviewed_by": [], "tested_by": []}
-                }
-            
-=======
                     except Exception:
                         continue  # Skip failed patches
 
@@ -1076,46 +902,23 @@
                     "endorsements": {"signed_off_by": [], "acked_by": [], "reviewed_by": [], "tested_by": []},
                 }
 
->>>>>>> 1cdba51f
             series_data = {
                 "id": series.id,
                 "name": series.name,
                 "date": series.date.isoformat(),
                 "submitter": {
                     "name": series.submitter.get("name", "Unknown") if series.submitter else "Unknown",
-<<<<<<< HEAD
-                    "email": series.submitter.get("email", "") if series.submitter else ""
-=======
                     "email": series.submitter.get("email", "") if series.submitter else "",
->>>>>>> 1cdba51f
                 },
                 "total_patches": series.total,
                 "web_url": series.web_url,
                 "engagement": {
                     "version": engagement["version"],
-<<<<<<< HEAD
-                    "days_since_posting": engagement["days_since_posting"], 
-=======
                     "days_since_posting": engagement["days_since_posting"],
->>>>>>> 1cdba51f
                     "endorsements": {
                         "signed_off_by": len(engagement["endorsements"]["signed_off_by"]),
                         "acked_by": len(engagement["endorsements"]["acked_by"]),
                         "reviewed_by": len(engagement["endorsements"]["reviewed_by"]),
-<<<<<<< HEAD
-                        "tested_by": len(engagement["endorsements"]["tested_by"])
-                    }
-                }
-            }
-            export_data["patch_series"].append(series_data)
-        
-        # Write to JSON file
-        with open(output, "w") as f:
-            json.dump(export_data, f, indent=2, default=str)
-            
-        click.echo(f"Data exported to {output}")
-        
-=======
                         "tested_by": len(engagement["endorsements"]["tested_by"]),
                     },
                 },
@@ -1128,7 +931,6 @@
 
         click.echo(f"Data exported to {output}")
 
->>>>>>> 1cdba51f
     except Exception as e:
         click.echo(f"Error: {e}", err=True)
 
